# msa-transformer
<<<<<<< HEAD
=======
![](https://github.com/rmrao/msa-transformer/workflows/build/badge.svg)

MSA Transformer reproduction code
>>>>>>> a9cc8683

## Installation
Create a fresh conda environment and run `pip install -r requirements.txt`.

Then you can download a sample dataset (138 Mb) using the `download_data.sh` script.

From here, you should also `pip install pytest` and then run `pytest tests`. If this works, you can now train ESM-1b (a single-sequence transformer masked language model)!

## Code organization
To modify any models, you're going to want to play around with `model.py` and `modules.py`. `model.py` contains the full models for ESM-1b and the MSA Transformer, as well as some additional training setup code. `modules.py` contains the individual layers for each model, such as multihead attention and axial attention.<|MERGE_RESOLUTION|>--- conflicted
+++ resolved
@@ -1,10 +1,5 @@
 # msa-transformer
-<<<<<<< HEAD
-=======
 ![](https://github.com/rmrao/msa-transformer/workflows/build/badge.svg)
-
-MSA Transformer reproduction code
->>>>>>> a9cc8683
 
 ## Installation
 Create a fresh conda environment and run `pip install -r requirements.txt`.
